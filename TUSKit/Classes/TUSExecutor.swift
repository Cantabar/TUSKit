--- conflicted
+++ resolved
@@ -9,14 +9,9 @@
 
 class TUSExecutor: NSObject, URLSessionDelegate {
     var customHeaders: [String: String] = [:]
-<<<<<<< HEAD
     var pendingUploadTasks: [String: URLSessionUploadTask] = [:]
     var pendingBackgrounTaskIDs: [String: UIBackgroundTaskIdentifier] = [:]
 
-=======
-    private var sharedTask: URLSessionDataTask?
-    
->>>>>>> 69edde7a
     // MARK: Private Networking / Upload methods
 
     private func urlRequest(withFullURL url: URL, andMethod method: String, andContentLength contentLength: String?, andUploadLength uploadLength: String?, andFilename _: String, andHeaders headers: [String: String]) -> URLRequest {
@@ -47,13 +42,8 @@
                                  andUploadLength: upload.uploadLength,
                                  andFilename: upload.id,
                                  andHeaders: ["Upload-Extension": "creation", "Upload-Metadata": upload.encodedMetadata])
-<<<<<<< HEAD
 
         let task = TUSClient.shared.tusSession.session.dataTask(with: request) { _, response, _ in
-=======
-        
-        sharedTask =  TUSClient.shared.tusSession.session.dataTask(with: request) { (data, response, error) in
->>>>>>> 69edde7a
             if let httpResponse = response as? HTTPURLResponse {
                 if httpResponse.statusCode == 201 {
                     TUSClient.shared.logger.log(forLevel: .Info, withMessage: String(format: "File %@ created", upload.id))
@@ -90,8 +80,9 @@
 
         let chunks = dataIntoChunks(data: uploadData,
                                     chunkSize: TUSClient.shared.chunkSize * 1024 * 1024)
-<<<<<<< HEAD
-        // Then we start the upload from the first chunk
+        //Then we start the upload from the first chunk
+        upload.status = .uploading
+        TUSClient.shared.updateUpload(upload)
         uploadInBackground(forChunks: chunks, withUpload: upload, atPosition: 0)
     }
 
@@ -121,12 +112,6 @@
                 self.pendingBackgrounTaskIDs[upload.id] = .invalid
             }
         }
-=======
-        //Then we start the upload from the first chunk
-        upload.status = .uploading
-        TUSClient.shared.updateUpload(upload)
-        self.upload(forChunks: chunks, withUpload: upload, atPosition: 0)
->>>>>>> 69edde7a
     }
 
     private func upload(forChunks chunks: [Data], withUpload upload: TUSUpload, atPosition position: Int, completion: @escaping (Bool) -> Void) -> URLSessionUploadTask {
@@ -151,14 +136,10 @@
                     if chunks.count > position + 1 {
                         upload.uploadOffset = httpResponse.allHeaderFieldsUpper()["UPLOAD-OFFSET"]
                         TUSClient.shared.updateUpload(upload)
-<<<<<<< HEAD
-                        let taskForNextChunk = self.upload(forChunks: chunks, withUpload: upload, atPosition: position + 1, completion: completion)
-                        self.pendingUploadTasks[upload.id] = taskForNextChunk
-=======
                         if (upload.status == TUSUploadStatus.uploading) {
-                            self.upload(forChunks: chunks, withUpload: upload, atPosition: position+1)
+                            let taskForNextChunk = self.upload(forChunks: chunks, withUpload: upload, atPosition: position + 1, completion: completion)
+                            self.pendingUploadTasks[upload.id] = taskForNextChunk
                         }
->>>>>>> 69edde7a
                     } else
                     if httpResponse.statusCode == 204 {
                         TUSClient.shared.logger.log(forLevel: .Info, withMessage: String(format: "Chunk %u / %u complete", position + 1, chunks.count))
@@ -196,30 +177,18 @@
         task.resume()
         return task
     }
-<<<<<<< HEAD
 
     internal func cancel(forUpload upload: TUSUpload, error _: Error?) {
         let task = pendingUploadTasks[upload.id]
-        if task == nil {
+        if task != nil {
             TUSClient.shared.logger.log(forLevel: .Error, withMessage: String(format: "No pending task detected for the upload you are trying to cancel.", upload.id))
-            return
+        } else {
+            task?.cancel()
         }
         upload.status = .canceled
         TUSClient.shared.updateUpload(upload)
         TUSClient.shared.delegate?.TUSFailure(forUpload: upload, withResponse: TUSResponse(message: "Upload was canceled."), andError: nil)
-        task?.cancel()
-=======
-    
-    
-    
-    internal func cancel(forUpload upload: TUSUpload) {
-        if (TUSClient.shared.currentUploads?.first?.id == upload.id) {
-            sharedTask?.cancel()
-        }
-        upload.status = .canceled
-        TUSClient.shared.updateUpload(upload)
         TUSClient.shared.status = .ready
->>>>>>> 69edde7a
     }
 
     private func dataIntoChunks(data: Data, chunkSize: Int) -> [Data] {
@@ -242,14 +211,9 @@
     internal func get(forUpload upload: TUSUpload) {
         var request = URLRequest(url: upload.uploadLocationURL!, cachePolicy: .reloadIgnoringLocalAndRemoteCacheData, timeoutInterval: 30)
         request.httpMethod = "GET"
-<<<<<<< HEAD
-        let task = TUSClient.shared.tusSession.session.downloadTask(with: request) { _, response, _ in
-            TUSClient.shared.logger.log(forLevel: .Info, withMessage: response!.description)
-=======
-        //TODO: Fix
+        // TODO: Fix
         let task = TUSClient.shared.tusSession.session.downloadTask(with: request) { (url, response, error) in
             TUSClient.shared.logger.log(forLevel: .Info, withMessage:response!.description)
->>>>>>> 69edde7a
         }
     }
 }