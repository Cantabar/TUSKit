//
//  TUSAPITests.swift
//  
//
//  Created by Tjeerd in ‘t Veen on 16/09/2021.
//

import Foundation

import XCTest
@testable import TUSKit

final class TUSAPITests: XCTestCase {

    var api: TUSAPI!
    var uploadURL: URL!
    
    override func setUp() {
        super.setUp()
        
        let configuration = URLSessionConfiguration.default
        configuration.protocolClasses = [MockURLProtocol.self]
        let session = URLSession.init(configuration: configuration)
        uploadURL = URL(string: "www.tus.io")!
        api = TUSAPI(session: session)
    }
    
    override func tearDown() {
        super.tearDown()
        MockURLProtocol.receivedRequests = []
    }
    
    func testStatus() throws {
        let length = 3000
        let offset = 20
        MockURLProtocol.prepareResponse(for: "HEAD") { _ in
            MockURLProtocol.Response(status: 200, headers: ["Upload-Length": String(length), "Upload-Offset": String(offset)], data: nil)
        }
        
        let statusExpectation = expectation(description: "Call api.status()")
        let remoteFileURL = URL(string: "https://tus.io/myfile")!
        api.status(remoteDestination: remoteFileURL, completion: { result in
            do {
                let values = try result.get()
                XCTAssertEqual(length, values.length)
                XCTAssertEqual(offset, values.offset)
                statusExpectation.fulfill()
            } catch {
                XCTFail("Expected this call to succeed")
            }
        })
        
        waitForExpectations(timeout: 3, handler: nil)
    }
    
    func testCreationWithAbsolutePath() throws {
        let remoteFileURL = URL(string: "https://tus.io/myfile")!
        MockURLProtocol.prepareResponse(for: "POST") { _ in
            MockURLProtocol.Response(status: 200, headers: ["Location": remoteFileURL.absoluteString], data: nil)
        }
        
        let size = 300
        let creationExpectation = expectation(description: "Call api.create()")
        let metaData = UploadMetadata(id: UUID(),
                                      filePath: URL(string: "file://whatever/abc")!,
                                      uploadURL: URL(string: "https://io.tus")!,
                                      size: size)
        api.create(metaData: metaData) { result in
            do {
                let url = try result.get()
                XCTAssertEqual(url, remoteFileURL)
                creationExpectation.fulfill()
            } catch {
                XCTFail("Expected to retrieve a URL for this test")
            }
        }
        
        waitForExpectations(timeout: 3, handler: nil)
        
        let headerFields = try XCTUnwrap(MockURLProtocol.receivedRequests.first?.allHTTPHeaderFields)
        let expectedFileName = metaData.filePath.lastPathComponent.toBase64()
        let expectedHeaders: [String: String] =
            [
                "TUS-Resumable": "1.0.0",
                "Upload-Extension": "creation",
                "Upload-Length": String(size),
                "Upload-Metadata": "filename \(expectedFileName)"
            ]
        
        XCTAssertEqual(expectedHeaders, headerFields)
    }
    
    func testCreationWithRelativePath() throws {
        let uploadURL = URL(string: "https://tus.example.org/files")!
        let relativePath = "files/24e533e02ec3bc40c387f1a0e460e216"
        let expectedURL = URL(string: "https://tus.example.org/files/24e533e02ec3bc40c387f1a0e460e216")!
        MockURLProtocol.prepareResponse(for: "POST") { _ in
            MockURLProtocol.Response(status: 200, headers: ["Location": relativePath], data: nil)
        }
        
        let size = 300
        let creationExpectation = expectation(description: "Call api.create()")
        let metaData = UploadMetadata(id: UUID(),
                                      filePath: URL(string: "file://whatever/abc")!,
                                      uploadURL: uploadURL,
                                      size: size)
        api.create(metaData: metaData) { result in
            do {
                let url = try result.get()
                XCTAssertEqual(url.absoluteURL, expectedURL)
                creationExpectation.fulfill()
            } catch {
                XCTFail("Expected to retrieve a URL for this test")
            }
        }
        
        waitForExpectations(timeout: 3, handler: nil)
        
        let headerFields = try XCTUnwrap(MockURLProtocol.receivedRequests.first?.allHTTPHeaderFields)
        let expectedFileName = metaData.filePath.lastPathComponent.toBase64()
        let expectedHeaders: [String: String] =
            [
                "TUS-Resumable": "1.0.0",
                "Upload-Extension": "creation",
                "Upload-Length": String(size),
                "Upload-Metadata": "filename \(expectedFileName)"
            ]
        
        XCTAssertEqual(expectedHeaders, headerFields)
    }
    
    func testUpload() throws {
        let data = Data("Hello how are you".utf8)
        MockURLProtocol.prepareResponse(for: "PATCH") { _ in
            MockURLProtocol.Response(status: 200, headers: ["Upload-Offset": String(data.count)], data: nil)
        }
        
        let offset = 2
        let length = data.count
        let range = offset..<data.count
        let uploadExpectation = expectation(description: "Call api.upload()")
        let metaData = UploadMetadata(id: UUID(),
                                      filePath: URL(string: "file://whatever/abc")!,
                                      uploadURL: URL(string: "io.tus")!,
                                      size: length)
    
<<<<<<< HEAD
        api.upload(data: Data(), range: range, location: uploadURL, metaData: metaData) { _ in
=======
        let task = api.upload(data: Data(), range: range, location: uploadURL) { _ in
            uploadExpectation.fulfill()
        }
        XCTAssertEqual(task.originalRequest?.url, uploadURL)
        
        waitForExpectations(timeout: 3, handler: nil)
        
        let headerFields = try XCTUnwrap(MockURLProtocol.receivedRequests.first?.allHTTPHeaderFields)
        let expectedHeaders: [String: String] =
            [
                "TUS-Resumable": "1.0.0",
                "Content-Type": "application/offset+octet-stream",
                "Upload-Offset": String(offset),
                "Content-Length": String(length)
            ]
        
        XCTAssertEqual(headerFields, expectedHeaders)
    }
    
    func testUploadWithRelativePath() throws {
        let data = Data("Hello how are you".utf8)
        let baseURL = URL(string: "https://tus.example.org/files")!
        let relativePath = "files/24e533e02ec3bc40c387f1a0e460e216"
        let uploadURL = URL(string: relativePath, relativeTo: baseURL)!
        let expectedURL = URL(string: "https://tus.example.org/files/24e533e02ec3bc40c387f1a0e460e216")!
        MockURLProtocol.prepareResponse(for: "PATCH") { _ in
            MockURLProtocol.Response(status: 200, headers: ["Upload-Offset": String(data.count)], data: nil)
        }
        
        let offset = 2
        let length = data.count
        let range = offset..<data.count
        let uploadExpectation = expectation(description: "Call api.upload()")
    
        let task = api.upload(data: Data(), range: range, location: uploadURL) { _ in
>>>>>>> f2d03089
            uploadExpectation.fulfill()
        }
        XCTAssertEqual(task.originalRequest?.url, expectedURL)
        
        waitForExpectations(timeout: 3, handler: nil)
        
        let headerFields = try XCTUnwrap(MockURLProtocol.receivedRequests.first?.allHTTPHeaderFields)
        let expectedHeaders: [String: String] =
            [
                "TUS-Resumable": "1.0.0",
                "Content-Type": "application/offset+octet-stream",
                "Upload-Offset": String(offset),
                "Content-Length": String(length)
            ]
        
        XCTAssertEqual(headerFields, expectedHeaders)
    }
    
}<|MERGE_RESOLUTION|>--- conflicted
+++ resolved
@@ -144,10 +144,7 @@
                                       uploadURL: URL(string: "io.tus")!,
                                       size: length)
     
-<<<<<<< HEAD
         api.upload(data: Data(), range: range, location: uploadURL, metaData: metaData) { _ in
-=======
-        let task = api.upload(data: Data(), range: range, location: uploadURL) { _ in
             uploadExpectation.fulfill()
         }
         XCTAssertEqual(task.originalRequest?.url, uploadURL)
@@ -180,9 +177,12 @@
         let length = data.count
         let range = offset..<data.count
         let uploadExpectation = expectation(description: "Call api.upload()")
-    
-        let task = api.upload(data: Data(), range: range, location: uploadURL) { _ in
->>>>>>> f2d03089
+        let metaData = UploadMetadata(id: UUID(),
+                                      filePath: URL(string: "file://whatever/abc")!,
+                                      uploadURL: URL(string: "io.tus")!,
+                                      size: length)
+    
+        api.upload(data: Data(), range: range, location: uploadURL, metaData: metaData) { _ in
             uploadExpectation.fulfill()
         }
         XCTAssertEqual(task.originalRequest?.url, expectedURL)
